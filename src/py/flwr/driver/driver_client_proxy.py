--- conflicted
+++ resolved
@@ -20,16 +20,12 @@
 
 from flwr import common
 from flwr.common import serde
-<<<<<<< HEAD
-from flwr.proto import node_pb2, task_pb2, transport_pb2
-=======
 from flwr.proto import (  # pylint: disable=E0611
     driver_pb2,
     node_pb2,
     task_pb2,
     transport_pb2,
 )
->>>>>>> 033e4c2f
 from flwr.server.client_proxy import ClientProxy
 
 from .driver import Driver
@@ -40,18 +36,10 @@
 class DriverClientProxy(ClientProxy):
     """Flower client proxy which delegates work using the Driver API."""
 
-<<<<<<< HEAD
     def __init__(self, node_id: int, driver: Driver, anonymous: bool):
         super().__init__(str(node_id))
         self.node_id = node_id
         self.driver = driver
-=======
-    def __init__(self, node_id: int, driver: GrpcDriver, anonymous: bool, run_id: int):
-        super().__init__(str(node_id))
-        self.node_id = node_id
-        self.driver = driver
-        self.run_id = run_id
->>>>>>> 033e4c2f
         self.anonymous = anonymous
 
     def get_properties(
@@ -115,24 +103,11 @@
         return common.DisconnectRes(reason="")  # Nothing to do here (yet)
 
     def _send_receive_msg(
-<<<<<<< HEAD
         self, server_message: transport_pb2.ServerMessage, timeout: Optional[float]
     ) -> transport_pb2.ClientMessage:
         task_ins = task_pb2.TaskIns(
             task=task_pb2.Task(
                 producer=node_pb2.Node(
-=======
-        self,
-        server_message: transport_pb2.ServerMessage,  # pylint: disable=E1101
-        timeout: Optional[float],
-    ) -> transport_pb2.ClientMessage:  # pylint: disable=E1101
-        task_ins = task_pb2.TaskIns(  # pylint: disable=E1101
-            task_id="",
-            group_id="",
-            run_id=self.run_id,
-            task=task_pb2.Task(  # pylint: disable=E1101
-                producer=node_pb2.Node(  # pylint: disable=E1101
->>>>>>> 033e4c2f
                     node_id=0,
                     anonymous=True,
                 ),
@@ -143,12 +118,6 @@
                 legacy_server_message=server_message,
             ),
         )
-<<<<<<< HEAD
-=======
-        push_task_ins_req = driver_pb2.PushTaskInsRequest(  # pylint: disable=E1101
-            task_ins_list=[task_ins]
-        )
->>>>>>> 033e4c2f
 
         # Send TaskIns to Driver API
         task_ids = self.driver.push_task_ins([task_ins])
@@ -164,23 +133,9 @@
             start_time = time.time()
 
         while True:
-<<<<<<< HEAD
-=======
-            pull_task_res_req = driver_pb2.PullTaskResRequest(  # pylint: disable=E1101
-                node=node_pb2.Node(node_id=0, anonymous=True),  # pylint: disable=E1101
-                task_ids=[task_id],
-            )
-
->>>>>>> 033e4c2f
             # Ask Driver API for TaskRes
             task_res_list = self.driver.pull_task_res([task_id])
 
-<<<<<<< HEAD
-=======
-            task_res_list: List[task_pb2.TaskRes] = list(  # pylint: disable=E1101
-                pull_task_res_res.task_res_list
-            )
->>>>>>> 033e4c2f
             if len(task_res_list) == 1:
                 task_res = task_res_list[0]
                 return serde.client_message_from_proto(  # type: ignore

# Copyright 2024 Flower Labs GmbH. All Rights Reserved.
#
# Licensed under the Apache License, Version 2.0 (the "License");
# you may not use this file except in compliance with the License.
# You may obtain a copy of the License at
#
#     http://www.apache.org/licenses/LICENSE-2.0
#
# Unless required by applicable law or agreed to in writing, software
# distributed under the License is distributed on an "AS IS" BASIS,
# WITHOUT WARRANTIES OR CONDITIONS OF ANY KIND, either express or implied.
# See the License for the specific language governing permissions and
# limitations under the License.
# ==============================================================================
"""Flower Simulation."""

import argparse
import asyncio
import json
import logging
import threading
import traceback
from logging import DEBUG, ERROR, INFO, WARNING
from time import sleep
from typing import Dict, Optional

from flwr.client import ClientApp
from flwr.common import EventType, event, log
from flwr.common.logger import set_logger_propagation, update_console_handler
from flwr.common.typing import ConfigsRecordValues
from flwr.server.driver import Driver, InMemoryDriver
from flwr.server.run_serverapp import run
from flwr.server.server_app import ServerApp
from flwr.server.superlink.fleet import vce
from flwr.server.superlink.state import StateFactory
from flwr.simulation.ray_transport.utils import (
    enable_tf_gpu_growth as enable_gpu_growth,
)


# Entry point from CLI
def run_simulation_from_cli() -> None:
    """Run Simulation Engine from the CLI."""
    args = _parse_args_run_simulation().parse_args()

    # Load JSON config
    backend_config_dict = json.loads(args.backend_config)

    _run_simulation(
        server_app_attr=args.server_app,
        client_app_attr=args.client_app,
        num_supernodes=args.num_supernodes,
        backend_name=args.backend,
        backend_config=backend_config_dict,
        app_dir=args.app_dir,
        enable_tf_gpu_growth=args.enable_tf_gpu_growth,
        verbose_logging=args.verbose,
    )


# Entry point from Python session (script or notebook)
# pylint: disable=too-many-arguments
def run_simulation(
    server_app: ServerApp,
    client_app: ClientApp,
    num_supernodes: int,
    backend_name: str = "ray",
    backend_config: Optional[Dict[str, ConfigsRecordValues]] = None,
    enable_tf_gpu_growth: bool = False,
    verbose_logging: bool = False,
) -> None:
    r"""Run a Flower App using the Simulation Engine.

    Parameters
    ----------
    server_app : ServerApp
        The `ServerApp` to be executed. It will send messages to different `ClientApp`
        instances running on different (virtual) SuperNodes.

    client_app : ClientApp
        The `ClientApp` to be executed by each of the SuperNodes. It will receive
        messages sent by the `ServerApp`.

    num_supernodes : int
        Number of nodes that run a ClientApp. They can be sampled by a
        Driver in the ServerApp and receive a Message describing what the ClientApp
        should perform.

    backend_name : str (default: ray)
        A simulation backend that runs `ClientApp`s.

    backend_config : Optional[Dict[str, ConfigsRecordValues]]
        'A dictionary, e.g {"<keyA>": <value>, "<keyB>": <value>} to configure a
        backend. Values supported in <value> are those included by
        `flwr.common.typing.ConfigsRecordValues`.

    enable_tf_gpu_growth : bool (default: False)
        A boolean to indicate whether to enable GPU growth on the main thread. This is
        desirable if you make use of a TensorFlow model on your `ServerApp` while
        having your `ClientApp` running on the same GPU. Without enabling this, you
        might encounter an out-of-memory error because TensorFlow, by default, allocates
        all GPU memory. Read more about how `tf.config.experimental.set_memory_growth()`
        works in the TensorFlow documentation: https://www.tensorflow.org/api/stable.

    verbose_logging : bool (default: False)
        When diabled, only INFO, WARNING and ERROR log messages will be shown. If
        enabled, DEBUG-level logs will be displayed.
    """
    _run_simulation(
        num_supernodes=num_supernodes,
        client_app=client_app,
        server_app=server_app,
        backend_name=backend_name,
        backend_config=backend_config,
        enable_tf_gpu_growth=enable_tf_gpu_growth,
        verbose_logging=verbose_logging,
    )


# pylint: disable=too-many-arguments
def run_serverapp_th(
    server_app_attr: Optional[str],
    server_app: Optional[ServerApp],
    driver: Driver,
    app_dir: str,
    f_stop: threading.Event,
    enable_tf_gpu_growth: bool,
    delay_launch: int = 3,
) -> threading.Thread:
    """Run SeverApp in a thread."""

    def server_th_with_start_checks(  # type: ignore
        tf_gpu_growth: bool, stop_event: threading.Event, **kwargs
    ) -> None:
        """Run SeverApp, after check if GPU memory grouwth has to be set.

        Upon exception, trigger stop event for Simulation Engine.
        """
        try:
            if tf_gpu_growth:
                log(INFO, "Enabling GPU growth for Tensorflow on the main thread.")
                enable_gpu_growth()

            # Run ServerApp
            run(**kwargs)
        except Exception as ex:  # pylint: disable=broad-exception-caught
            log(ERROR, "ServerApp thread raised an exception: %s", ex)
            log(ERROR, traceback.format_exc())
        finally:
            log(DEBUG, "ServerApp finished running.")
            # Upon completion, trigger stop event if one was passed
            if stop_event is not None:
                stop_event.set()
                log(DEBUG, "Triggered stop event for Simulation Engine.")

    serverapp_th = threading.Thread(
        target=server_th_with_start_checks,
        args=(enable_tf_gpu_growth, f_stop),
        kwargs={
            "server_app_attr": server_app_attr,
            "loaded_server_app": server_app,
            "driver": driver,
            "server_app_dir": app_dir,
        },
    )
    sleep(delay_launch)
    serverapp_th.start()
    return serverapp_th


# pylint: disable=too-many-locals
def _main_loop(
    num_supernodes: int,
    backend_name: str,
    backend_config_stream: str,
    app_dir: str,
    enable_tf_gpu_growth: bool,
    client_app: Optional[ClientApp] = None,
    client_app_attr: Optional[str] = None,
    server_app: Optional[ServerApp] = None,
    server_app_attr: Optional[str] = None,
) -> None:
    """Launch SuperLink with Simulation Engine, then ServerApp on a separate thread."""
    # Initialize StateFactory
    state_factory = StateFactory(":flwr-in-memory-state:")

<<<<<<< HEAD
    # Start Driver API
    driver_server: grpc.Server = run_driver_api_grpc(
        address=driver_api_address,
        state_factory=state_factory,
        certificates=None,
    )

    f_stop = threading.Event()
=======
    f_stop = asyncio.Event()
>>>>>>> 9b1599d4
    serverapp_th = None
    try:
        # Initialize Driver
        driver = InMemoryDriver(state_factory)

        # Get and run ServerApp thread
        serverapp_th = run_serverapp_th(
            server_app_attr=server_app_attr,
            server_app=server_app,
            driver=driver,
            app_dir=app_dir,
            f_stop=f_stop,
            enable_tf_gpu_growth=enable_tf_gpu_growth,
        )

        # SuperLink with Simulation Engine
        event(EventType.RUN_SUPERLINK_ENTER)
        vce.start_vce(
            num_supernodes=num_supernodes,
            client_app_attr=client_app_attr,
            client_app=client_app,
            backend_name=backend_name,
            backend_config_json_stream=backend_config_stream,
            app_dir=app_dir,
            state_factory=state_factory,
            f_stop=f_stop,
        )

    except Exception as ex:
        log(ERROR, "An exception occurred !! %s", ex)
        log(ERROR, traceback.format_exc())
        raise RuntimeError("An error was encountered. Ending simulation.") from ex

    finally:
        # Trigger stop event
        f_stop.set()

        event(EventType.RUN_SUPERLINK_LEAVE)
        if serverapp_th:
            serverapp_th.join()

    log(DEBUG, "Stopping Simulation Engine now.")


# pylint: disable=too-many-arguments,too-many-locals
def _run_simulation(
    num_supernodes: int,
    client_app: Optional[ClientApp] = None,
    server_app: Optional[ServerApp] = None,
    backend_name: str = "ray",
    backend_config: Optional[Dict[str, ConfigsRecordValues]] = None,
    client_app_attr: Optional[str] = None,
    server_app_attr: Optional[str] = None,
    app_dir: str = "",
    enable_tf_gpu_growth: bool = False,
    verbose_logging: bool = False,
) -> None:
    r"""Launch the Simulation Engine.

    Parameters
    ----------
    num_supernodes : int
        Number of nodes that run a ClientApp. They can be sampled by a
        Driver in the ServerApp and receive a Message describing what the ClientApp
        should perform.

    client_app : Optional[ClientApp]
        The `ClientApp` to be executed by each of the `SuperNodes`. It will receive
        messages sent by the `ServerApp`.

    server_app : Optional[ServerApp]
        The `ServerApp` to be executed.

    backend_name : str (default: ray)
        A simulation backend that runs `ClientApp`s.

    backend_config : Optional[Dict[str, ConfigsRecordValues]]
        'A dictionary, e.g {"<keyA>":<value>, "<keyB>":<value>} to configure a
        backend. Values supported in <value> are those included by
        `flwr.common.typing.ConfigsRecordValues`.

    client_app_attr : str
        A path to a `ClientApp` module to be loaded: For example: `client:app` or
        `project.package.module:wrapper.app`."

    server_app_attr : str
        A path to a `ServerApp` module to be loaded: For example: `server:app` or
        `project.package.module:wrapper.app`."

    app_dir : str
        Add specified directory to the PYTHONPATH and load `ClientApp` from there.
        (Default: current working directory.)

    enable_tf_gpu_growth : bool (default: False)
        A boolean to indicate whether to enable GPU growth on the main thread. This is
        desirable if you make use of a TensorFlow model on your `ServerApp` while
        having your `ClientApp` running on the same GPU. Without enabling this, you
        might encounter an out-of-memory error becasue TensorFlow by default allocates
        all GPU memory. Read mor about how `tf.config.experimental.set_memory_growth()`
        works in the TensorFlow documentation: https://www.tensorflow.org/api/stable.

    verbose_logging : bool (default: False)
        When diabled, only INFO, WARNING and ERROR log messages will be shown. If
        enabled, DEBUG-level logs will be displayed.
    """
    if backend_config is None:
        backend_config = {}

    # Set logging level
    logger = logging.getLogger("flwr")
    if verbose_logging:
        update_console_handler(level=DEBUG, timestamps=True, colored=True)
    else:
        backend_config["silent"] = True

    if enable_tf_gpu_growth:
        # Check that Backend config has also enabled using GPU growth
        use_tf = backend_config.get("tensorflow", False)
        if not use_tf:
            log(WARNING, "Enabling GPU growth for your backend.")
            backend_config["tensorflow"] = True

    # Convert config to original JSON-stream format
    backend_config_stream = json.dumps(backend_config)

    args = (
        num_supernodes,
        backend_name,
        backend_config_stream,
        app_dir,
        enable_tf_gpu_growth,
        client_app,
        client_app_attr,
        server_app,
        server_app_attr,
    )
    # Detect if there is an Asyncio event loop already running.
    # If yes, adjust logging. In environmnets
    # like Jupyter/Colab notebooks, there is an event loop present.
    run_in_thread = False
    try:
        _ = (
            asyncio.get_running_loop()
        )  # Raises RuntimeError if no event loop is present
        log(DEBUG, "Asyncio event loop already running.")

        run_in_thread = True

    except RuntimeError:
        log(DEBUG, "No asyncio event loop runnig")

    finally:
        if run_in_thread:
            # Set logger propagation to False to prevent duplicated log output in Colab.
            logger = set_logger_propagation(logger, False)
        log(DEBUG, "Starting Simulation Engine on the main thread.")
        _main_loop(*args)


def _parse_args_run_simulation() -> argparse.ArgumentParser:
    """Parse flower-simulation command line arguments."""
    parser = argparse.ArgumentParser(
        description="Start a Flower simulation",
    )
    parser.add_argument(
        "--server-app",
        required=True,
        help="For example: `server:app` or `project.package.module:wrapper.app`",
    )
    parser.add_argument(
        "--client-app",
        required=True,
        help="For example: `client:app` or `project.package.module:wrapper.app`",
    )
    parser.add_argument(
        "--num-supernodes",
        type=int,
        required=True,
        help="Number of simulated SuperNodes.",
    )
    parser.add_argument(
        "--backend",
        default="ray",
        type=str,
        help="Simulation backend that executes the ClientApp.",
    )
    parser.add_argument(
        "--backend-config",
        type=str,
        default='{"client_resources": {"num_cpus":2, "num_gpus":0.0}, "tensorflow": 0}',
        help='A JSON formatted stream, e.g \'{"<keyA>":<value>, "<keyB>":<value>}\' to '
        "configure a backend. Values supported in <value> are those included by "
        "`flwr.common.typing.ConfigsRecordValues`. ",
    )
    parser.add_argument(
        "--enable-tf-gpu-growth",
        action="store_true",
        help="Enables GPU growth on the main thread. This is desirable if you make "
        "use of a TensorFlow model on your `ServerApp` while having your `ClientApp` "
        "running on the same GPU. Without enabling this, you might encounter an "
        "out-of-memory error because TensorFlow by default allocates all GPU memory."
        "Read more about how `tf.config.experimental.set_memory_growth()` works in "
        "the TensorFlow documentation: https://www.tensorflow.org/api/stable.",
    )
    parser.add_argument(
        "--verbose",
        action="store_true",
        help="When unset, only INFO, WARNING and ERROR log messages will be shown. "
        "If set, DEBUG-level logs will be displayed. ",
    )
    parser.add_argument(
        "--app-dir",
        default="",
        help="Add specified directory to the PYTHONPATH and load"
        "ClientApp and ServerApp from there."
        " Default: current working directory.",
    )

    return parser<|MERGE_RESOLUTION|>--- conflicted
+++ resolved
@@ -184,18 +184,7 @@
     # Initialize StateFactory
     state_factory = StateFactory(":flwr-in-memory-state:")
 
-<<<<<<< HEAD
-    # Start Driver API
-    driver_server: grpc.Server = run_driver_api_grpc(
-        address=driver_api_address,
-        state_factory=state_factory,
-        certificates=None,
-    )
-
     f_stop = threading.Event()
-=======
-    f_stop = asyncio.Event()
->>>>>>> 9b1599d4
     serverapp_th = None
     try:
         # Initialize Driver

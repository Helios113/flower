--- conflicted
+++ resolved
@@ -256,11 +256,7 @@
         )
 
         # Run _try_setup_client_authentication
-<<<<<<< HEAD
-        result = _try_setup_client_authentication(mock_args)
-=======
         result = _try_setup_client_authentication(mock_args, (b"", b"", b""))
->>>>>>> ab5317f5
 
         expected_private_key = load_ssh_private_key(server_private_key, None)
         expected_public_key = load_ssh_public_key(server_public_key)

--- conflicted
+++ resolved
@@ -55,7 +55,6 @@
     start_grpc_server,
 )
 from .superlink.fleet.grpc_rere.fleet_servicer import FleetServicer
-from .superlink.fleet.vce.backend import BackendConfig
 from .superlink.state import StateFactory
 
 ADDRESS_DRIVER_API = "0.0.0.0:9091"
@@ -553,11 +552,7 @@
     num_supernodes: int,
     client_app_str: str,
     backend: str,
-<<<<<<< HEAD
-    backend_config: BackendConfig,
-=======
     backend_config_json_str: str,
->>>>>>> 935e3337
     working_dir: str,
     state_factory: StateFactory,
 ) -> None:
@@ -815,15 +810,9 @@
     )
     vce_group.add_argument(
         "--backend-config",
-<<<<<<< HEAD
-        type=json.loads,
-        default='{"client_resources": {"num_cpus":2, "num_gpus":0.0}}',
-        help='A dict in the form \'{"<key>":<value>, "<another-key>":<value>}\' to '
-=======
         type=str,
         default='{"client_resources": {"num_cpus":2, "num_gpus":0.0}}',
         help='A JSON-like dict, e.g. \'{"<key>":<value>, "<another-key>":<value>}\' to '
->>>>>>> 935e3337
         "configure a backend. Values supported in <value> are those included by "
         "`flwr.common.typing.ConfigsRecordValues`. "
         "Pay close attention to how the quotes and double quotes are set.",

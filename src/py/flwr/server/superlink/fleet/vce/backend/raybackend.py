--- conflicted
+++ resolved
@@ -20,11 +20,7 @@
 
 import ray
 
-<<<<<<< HEAD
-from flwr.client.clientapp import ClientApp, LoadClientAppError
-=======
 from flwr.client.client_app import ClientApp, LoadClientAppError
->>>>>>> 3b686d57
 from flwr.common.context import Context
 from flwr.common.logger import log
 from flwr.common.message import Message

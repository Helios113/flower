# Copyright 2023 Flower Labs GmbH. All Rights Reserved.
#
# Licensed under the Apache License, Version 2.0 (the "License");
# you may not use this file except in compliance with the License.
# You may obtain a copy of the License at
#
#     http://www.apache.org/licenses/LICENSE-2.0
#
# Unless required by applicable law or agreed to in writing, software
# distributed under the License is distributed on an "AS IS" BASIS,
# WITHOUT WARRANTIES OR CONDITIONS OF ANY KIND, either express or implied.
# See the License for the specific language governing permissions and
# limitations under the License.
# ==============================================================================
"""SQLite based implemenation of server state."""


import os
import re
import sqlite3
import time
from logging import DEBUG, ERROR
from typing import Any, Dict, List, Optional, Set, Tuple, Union, cast
from uuid import UUID, uuid4

from flwr.common import log, now
from flwr.proto.node_pb2 import Node  # pylint: disable=E0611
from flwr.proto.recordset_pb2 import RecordSet  # pylint: disable=E0611
from flwr.proto.task_pb2 import Task, TaskIns, TaskRes  # pylint: disable=E0611
from flwr.server.utils.validator import validate_task_ins_or_res

from .state import State
from .utils import make_node_unavailable_taskres

SQL_CREATE_TABLE_NODE = """
CREATE TABLE IF NOT EXISTS node(
    node_id         INTEGER UNIQUE,
    online_until    REAL,
    ping_interval   REAL
);
"""

SQL_CREATE_TABLE_CREDENTIAL = """
CREATE TABLE IF NOT EXISTS credential(
    public_key BLOB PRIMARY KEY,
    private_key BLOB
);
"""

SQL_CREATE_TABLE_PUBLIC_KEY = """
CREATE TABLE IF NOT EXISTS public_key(
    public_key BLOB UNIQUE
);
"""

SQL_CREATE_TABLE_PUBLIC_KEY_NODE_ID = """
CREATE TABLE IF NOT EXISTS public_key_node_id(
    public_key BLOB PRIMARY KEY,
    node_id INTEGER
);
"""

SQL_CREATE_INDEX_ONLINE_UNTIL = """
CREATE INDEX IF NOT EXISTS idx_online_until ON node (online_until);
"""

SQL_CREATE_TABLE_RUN = """
CREATE TABLE IF NOT EXISTS run(
    run_id          INTEGER UNIQUE,
    fab_id          TEXT,
    fab_version     TEXT
);
"""

SQL_CREATE_TABLE_TASK_INS = """
CREATE TABLE IF NOT EXISTS task_ins(
    task_id                 TEXT UNIQUE,
    group_id                TEXT,
    run_id                  INTEGER,
    producer_anonymous      BOOLEAN,
    producer_node_id        INTEGER,
    consumer_anonymous      BOOLEAN,
    consumer_node_id        INTEGER,
    created_at              REAL,
    delivered_at            TEXT,
    pushed_at               REAL,
    ttl                     REAL,
    ancestry                TEXT,
    task_type               TEXT,
    recordset               BLOB,
    FOREIGN KEY(run_id) REFERENCES run(run_id)
);
"""

SQL_CREATE_TABLE_TASK_RES = """
CREATE TABLE IF NOT EXISTS task_res(
    task_id                 TEXT UNIQUE,
    group_id                TEXT,
    run_id                  INTEGER,
    producer_anonymous      BOOLEAN,
    producer_node_id        INTEGER,
    consumer_anonymous      BOOLEAN,
    consumer_node_id        INTEGER,
    created_at              REAL,
    delivered_at            TEXT,
    pushed_at               REAL,
    ttl                     REAL,
    ancestry                TEXT,
    task_type               TEXT,
    recordset               BLOB,
    FOREIGN KEY(run_id) REFERENCES run(run_id)
);
"""

DictOrTuple = Union[Tuple[Any, ...], Dict[str, Any]]


class SqliteState(State):
    """SQLite-based state implementation."""

    def __init__(
        self,
        database_path: str,
    ) -> None:
        """Initialize an SqliteState.

        Parameters
        ----------
        database : (path-like object)
            The path to the database file to be opened. Pass ":memory:" to open
            a connection to a database that is in RAM, instead of on disk.
        """
        self.database_path = database_path
        self.conn: Optional[sqlite3.Connection] = None

    def initialize(self, log_queries: bool = False) -> List[Tuple[str]]:
        """Create tables if they don't exist yet.

        Parameters
        ----------
        log_queries : bool
            Log each query which is executed.
        """
        self.conn = sqlite3.connect(self.database_path)
        self.conn.execute("PRAGMA foreign_keys = ON;")
        self.conn.row_factory = dict_factory
        if log_queries:
            self.conn.set_trace_callback(lambda query: log(DEBUG, query))
        cur = self.conn.cursor()

        # Create each table if not exists queries
        cur.execute(SQL_CREATE_TABLE_RUN)
        cur.execute(SQL_CREATE_TABLE_TASK_INS)
        cur.execute(SQL_CREATE_TABLE_TASK_RES)
        cur.execute(SQL_CREATE_TABLE_NODE)
        cur.execute(SQL_CREATE_TABLE_CREDENTIAL)
        cur.execute(SQL_CREATE_TABLE_PUBLIC_KEY)
        cur.execute(SQL_CREATE_TABLE_PUBLIC_KEY_NODE_ID)
        cur.execute(SQL_CREATE_INDEX_ONLINE_UNTIL)
        res = cur.execute("SELECT name FROM sqlite_schema;")

        return res.fetchall()

    def query(
        self,
        query: str,
        data: Optional[Union[List[DictOrTuple], DictOrTuple]] = None,
    ) -> List[Dict[str, Any]]:
        """Execute a SQL query."""
        if self.conn is None:
            raise AttributeError("State is not initialized.")

        if data is None:
            data = []

        # Clean up whitespace to make the logs nicer
        query = re.sub(r"\s+", " ", query)

        try:
            with self.conn:
                if (
                    len(data) > 0
                    and isinstance(data, (tuple, list))
                    and isinstance(data[0], (tuple, dict))
                ):
                    rows = self.conn.executemany(query, data)
                else:
                    rows = self.conn.execute(query, data)

                # Extract results before committing to support
                #   INSERT/UPDATE ... RETURNING
                # style queries
                result = rows.fetchall()
        except KeyError as exc:
            log(ERROR, {"query": query, "data": data, "exception": exc})

        return result

    def store_task_ins(self, task_ins: TaskIns) -> Optional[UUID]:
        """Store one TaskIns.

        Usually, the Driver API calls this to schedule instructions.

        Stores the value of the task_ins in the state and, if successful, returns the
        task_id (UUID) of the task_ins. If, for any reason, storing the task_ins fails,
        `None` is returned.

        Constraints
        -----------
        If `task_ins.task.consumer.anonymous` is `True`, then
        `task_ins.task.consumer.node_id` MUST NOT be set (equal 0).

        If `task_ins.task.consumer.anonymous` is `False`, then
        `task_ins.task.consumer.node_id` MUST be set (not 0)
        """
        # Validate task
        errors = validate_task_ins_or_res(task_ins)
        if any(errors):
            log(ERROR, errors)
            return None

        # Create task_id
        task_id = uuid4()

        # Store TaskIns
        task_ins.task_id = str(task_id)
        data = (task_ins_to_dict(task_ins),)
        columns = ", ".join([f":{key}" for key in data[0]])
        query = f"INSERT INTO task_ins VALUES({columns});"

        # Only invalid run_id can trigger IntegrityError.
        # This may need to be changed in the future version with more integrity checks.
        try:
            self.query(query, data)
        except sqlite3.IntegrityError:
            log(ERROR, "`run` is invalid")
            return None

        return task_id

    def get_task_ins(
        self, node_id: Optional[int], limit: Optional[int]
    ) -> List[TaskIns]:
        """Get undelivered TaskIns for one node (either anonymous or with ID).

        Usually, the Fleet API calls this for Nodes planning to work on one or more
        TaskIns.

        Constraints
        -----------
        If `node_id` is not `None`, retrieve all TaskIns where

            1. the `task_ins.task.consumer.node_id` equals `node_id` AND
            2. the `task_ins.task.consumer.anonymous` equals `False` AND
            3. the `task_ins.task.delivered_at` equals `""`.

        If `node_id` is `None`, retrieve all TaskIns where the
        `task_ins.task.consumer.node_id` equals `0` and
        `task_ins.task.consumer.anonymous` is set to `True`.

        `delivered_at` MUST BE set (i.e., not `""`) otherwise the TaskIns MUST not be in
        the result.

        If `limit` is not `None`, return, at most, `limit` number of `task_ins`. If
        `limit` is set, it has to be greater than zero.
        """
        if limit is not None and limit < 1:
            raise AssertionError("`limit` must be >= 1")

        if node_id == 0:
            msg = (
                "`node_id` must be >= 1"
                "\n\n For requesting anonymous tasks use `node_id` equal `None`"
            )
            raise AssertionError(msg)

        data: Dict[str, Union[str, int]] = {}

        if node_id is None:
            # Retrieve all anonymous Tasks
            query = """
                SELECT task_id
                FROM task_ins
                WHERE consumer_anonymous == 1
                AND   consumer_node_id == 0
                AND   delivered_at = ""
            """
        else:
            # Retrieve all TaskIns for node_id
            query = """
                SELECT task_id
                FROM task_ins
                WHERE consumer_anonymous == 0
                AND   consumer_node_id == :node_id
                AND   delivered_at = ""
            """
            data["node_id"] = node_id

        if limit is not None:
            query += " LIMIT :limit"
            data["limit"] = limit

        query += ";"

        rows = self.query(query, data)

        if rows:
            # Prepare query
            task_ids = [row["task_id"] for row in rows]
            placeholders: str = ",".join([f":id_{i}" for i in range(len(task_ids))])
            query = f"""
                UPDATE task_ins
                SET delivered_at = :delivered_at
                WHERE task_id IN ({placeholders})
                RETURNING *;
            """

            # Prepare data for query
            delivered_at = now().isoformat()
            data = {"delivered_at": delivered_at}
            for index, task_id in enumerate(task_ids):
                data[f"id_{index}"] = str(task_id)

            # Run query
            rows = self.query(query, data)

        result = [dict_to_task_ins(row) for row in rows]

        return result

    def store_task_res(self, task_res: TaskRes) -> Optional[UUID]:
        """Store one TaskRes.

        Usually, the Fleet API calls this when Nodes return their results.

        Stores the TaskRes and, if successful, returns the `task_id` (UUID) of
        the `task_res`. If storing the `task_res` fails, `None` is returned.

        Constraints
        -----------
        If `task_res.task.consumer.anonymous` is `True`, then
        `task_res.task.consumer.node_id` MUST NOT be set (equal 0).

        If `task_res.task.consumer.anonymous` is `False`, then
        `task_res.task.consumer.node_id` MUST be set (not 0)
        """
        # Validate task
        errors = validate_task_ins_or_res(task_res)
        if any(errors):
            log(ERROR, errors)
            return None

        # Create task_id
        task_id = uuid4()

        # Store TaskIns
        task_res.task_id = str(task_id)
        data = (task_res_to_dict(task_res),)
        columns = ", ".join([f":{key}" for key in data[0]])
        query = f"INSERT INTO task_res VALUES({columns});"

        # Only invalid run_id can trigger IntegrityError.
        # This may need to be changed in the future version with more integrity checks.
        try:
            self.query(query, data)
        except sqlite3.IntegrityError:
            log(ERROR, "`run` is invalid")
            return None

        return task_id

    # pylint: disable-next=R0914
    def get_task_res(self, task_ids: Set[UUID], limit: Optional[int]) -> List[TaskRes]:
        """Get TaskRes for task_ids.

        Usually, the Driver API calls this method to get results for instructions it has
        previously scheduled.

        Retrieves all TaskRes for the given `task_ids` and returns and empty list if
        none could be found.

        Constraints
        -----------
        If `limit` is not `None`, return, at most, `limit` number of TaskRes. The limit
        will only take effect if enough task_ids are in the set AND are currently
        available. If `limit` is set, it has to be greater than zero.
        """
        if limit is not None and limit < 1:
            raise AssertionError("`limit` must be >= 1")

        # Retrieve all anonymous Tasks
        if len(task_ids) == 0:
            return []

        placeholders = ",".join([f":id_{i}" for i in range(len(task_ids))])
        query = f"""
            SELECT *
            FROM task_res
            WHERE ancestry IN ({placeholders})
            AND delivered_at = ""
        """

        data: Dict[str, Union[str, float, int]] = {}

        if limit is not None:
            query += " LIMIT :limit"
            data["limit"] = limit

        query += ";"

        for index, task_id in enumerate(task_ids):
            data[f"id_{index}"] = str(task_id)

        rows = self.query(query, data)

        if rows:
            # Prepare query
            found_task_ids = [row["task_id"] for row in rows]
            placeholders = ",".join([f":id_{i}" for i in range(len(found_task_ids))])
            query = f"""
                UPDATE task_res
                SET delivered_at = :delivered_at
                WHERE task_id IN ({placeholders})
                RETURNING *;
            """

            # Prepare data for query
            delivered_at = now().isoformat()
            data = {"delivered_at": delivered_at}
            for index, task_id in enumerate(found_task_ids):
                data[f"id_{index}"] = str(task_id)

            # Run query
            rows = self.query(query, data)

        result = [dict_to_task_res(row) for row in rows]

        # 1. Query: Fetch consumer_node_id of remaining task_ids
        # Assume the ancestry field only contains one element
        data.clear()
        replied_task_ids: Set[UUID] = {UUID(str(row["ancestry"])) for row in rows}
        remaining_task_ids = task_ids - replied_task_ids
        placeholders = ",".join([f":id_{i}" for i in range(len(remaining_task_ids))])
        query = f"""
            SELECT consumer_node_id
            FROM task_ins
            WHERE task_id IN ({placeholders});
        """
        for index, task_id in enumerate(remaining_task_ids):
            data[f"id_{index}"] = str(task_id)
        node_ids = [int(row["consumer_node_id"]) for row in self.query(query, data)]

        # 2. Query: Select offline nodes
        placeholders = ",".join([f":id_{i}" for i in range(len(node_ids))])
        query = f"""
            SELECT node_id
            FROM node
            WHERE node_id IN ({placeholders})
            AND online_until < :time;
        """
        data = {f"id_{i}": str(node_id) for i, node_id in enumerate(node_ids)}
        data["time"] = time.time()
        offline_node_ids = [int(row["node_id"]) for row in self.query(query, data)]

        # 3. Query: Select TaskIns for offline nodes
        placeholders = ",".join([f":id_{i}" for i in range(len(offline_node_ids))])
        query = f"""
            SELECT *
            FROM task_ins
            WHERE consumer_node_id IN ({placeholders});
        """
        data = {f"id_{i}": str(node_id) for i, node_id in enumerate(offline_node_ids)}
        task_ins_rows = self.query(query, data)

        # Make TaskRes containing node unavailabe error
        for row in task_ins_rows:
            if limit and len(result) == limit:
                break
            task_ins = dict_to_task_ins(row)
            err_taskres = make_node_unavailable_taskres(
                ref_taskins=task_ins,
            )
            result.append(err_taskres)

        return result

    def num_task_ins(self) -> int:
        """Calculate the number of task_ins in store.

        This includes delivered but not yet deleted task_ins.
        """
        query = "SELECT count(*) AS num FROM task_ins;"
        rows = self.query(query)
        result = rows[0]
        num = cast(int, result["num"])
        return num

    def num_task_res(self) -> int:
        """Calculate the number of task_res in store.

        This includes delivered but not yet deleted task_res.
        """
        query = "SELECT count(*) AS num FROM task_res;"
        rows = self.query(query)
        result: Dict[str, int] = rows[0]
        return result["num"]

    def delete_tasks(self, task_ids: Set[UUID]) -> None:
        """Delete all delivered TaskIns/TaskRes pairs."""
        ids = list(task_ids)
        if len(ids) == 0:
            return None

        placeholders = ",".join([f":id_{index}" for index in range(len(task_ids))])
        data = {f"id_{index}": str(task_id) for index, task_id in enumerate(task_ids)}

        # 1. Query: Delete task_ins which have a delivered task_res
        query_1 = f"""
            DELETE FROM task_ins
            WHERE delivered_at != ''
            AND task_id IN (
                SELECT ancestry
                FROM task_res
                WHERE ancestry IN ({placeholders})
                AND delivered_at != ''
            );
        """

        # 2. Query: Delete delivered task_res to be run after 1. Query
        query_2 = f"""
            DELETE FROM task_res
            WHERE ancestry IN ({placeholders})
            AND delivered_at != '';
        """

        if self.conn is None:
            raise AttributeError("State not intitialized")

        with self.conn:
            self.conn.execute(query_1, data)
            self.conn.execute(query_2, data)

        return None

    def create_node(self, ping_interval: float) -> int:
        """Create, store in state, and return `node_id`."""
        # Sample a random int64 as node_id
        node_id: int = int.from_bytes(os.urandom(8), "little", signed=True)

        query = (
            "INSERT INTO node (node_id, online_until, ping_interval) VALUES (?, ?, ?)"
        )

        try:
            self.query(query, (node_id, time.time() + ping_interval, ping_interval))
        except sqlite3.IntegrityError:
            log(ERROR, "Unexpected node registration failure.")
            return 0
        return node_id

    def restore_node(self, node_id: int, ping_interval: float) -> bool:
        """Restore `node_id` and return True if succeed."""

    def delete_node(self, node_id: int) -> None:
        """Delete a client node."""
        query = "DELETE FROM node WHERE node_id = :node_id;"
        self.query(query, {"node_id": node_id})

    def get_nodes(self, run_id: int) -> Set[int]:
        """Retrieve all currently stored node IDs as a set.

        Constraints
        -----------
        If the provided `run_id` does not exist or has no matching nodes,
        an empty `Set` MUST be returned.
        """
        # Validate run ID
        query = "SELECT COUNT(*) FROM run WHERE run_id = ?;"
        if self.query(query, (run_id,))[0]["COUNT(*)"] == 0:
            return set()

        # Get nodes
        query = "SELECT node_id FROM node WHERE online_until > ?;"
        rows = self.query(query, (time.time(),))
        result: Set[int] = {row["node_id"] for row in rows}
        return result

    def create_run(self, fab_id: str, fab_version: str) -> int:
        """Create a new run for the specified `fab_id` and `fab_version`."""
        # Sample a random int64 as run_id
        run_id: int = int.from_bytes(os.urandom(8), "little", signed=True)

        # Check conflicts
        query = "SELECT COUNT(*) FROM run WHERE run_id = ?;"
        # If run_id does not exist
        if self.query(query, (run_id,))[0]["COUNT(*)"] == 0:
            query = "INSERT INTO run (run_id, fab_id, fab_version) VALUES (?, ?, ?);"
            self.query(query, (run_id, fab_id, fab_version))
            return run_id
        log(ERROR, "Unexpected run creation failure.")
        return 0

<<<<<<< HEAD
    def store_server_public_private_key(
        self, public_key: bytes, private_key: bytes
    ) -> None:
        """Store `server_public_key` and `server_private_key` in state."""
        query = (
            "INSERT OR REPLACE INTO credential (public_key, private_key) "
            "VALUES (:public_key, :private_key)"
        )
        self.query(query, {"public_key": public_key, "private_key": private_key})

    def get_server_private_key(self) -> bytes:
        """Retrieve `server_private_key` in urlsafe bytes."""
        query = "SELECT private_key FROM credential"
        rows = self.query(query)
        private_key: bytes = rows[0]["private_key"]
        return private_key

    def get_server_public_key(self) -> bytes:
        """Retrieve `server_public_key` in urlsafe bytes."""
        query = "SELECT public_key FROM credential"
        rows = self.query(query)
        public_key: bytes = rows[0]["public_key"]
        return public_key

    def store_client_public_keys(self, public_keys: Set[bytes]) -> None:
        """Store a set of `client_public_keys` in state."""
        query = "INSERT INTO public_key (public_key) VALUES (:public_key)"
        for public_key in public_keys:
            self.query(query, {"public_key": public_key})

    def store_client_public_key(self, public_key: bytes) -> None:
        """Store a `client_public_key` in state."""
        query = "INSERT INTO public_key (public_key) VALUES (:public_key)"
        self.query(query, {"public_key": public_key})

    def get_client_public_keys(self) -> Set[bytes]:
        """Retrieve all currently stored `client_public_keys` as a set."""
        query = "SELECT public_key FROM public_key"
        rows = self.query(query)
        result: Set[bytes] = {row["public_key"] for row in rows}
        return result

    def get_node_id(self, client_public_key: bytes) -> int:
        """Retrieve stored `node_id` filtered by `client_public_keys`."""

    def store_node_id_client_public_key_pair(
        self, client_public_key: bytes, node_id: int
    ) -> None:
        """Store `node_id` and `client_public_keys` as pairs."""

    def delete_node_id_client_public_key_pair(self, client_public_key: bytes) -> None:
        """Remove `node_id` and `client_public_keys` pairs."""
=======
    def get_run(self, run_id: int) -> Tuple[int, str, str]:
        """Retrieve information about the run with the specified `run_id`."""
        query = "SELECT * FROM run WHERE run_id = ?;"
        try:
            row = self.query(query, (run_id,))[0]
            return run_id, row["fab_id"], row["fab_version"]
        except sqlite3.IntegrityError:
            log(ERROR, "`run_id` does not exist.")
            return 0, "", ""
>>>>>>> e2a15db9

    def acknowledge_ping(self, node_id: int, ping_interval: float) -> bool:
        """Acknowledge a ping received from a node, serving as a heartbeat."""
        # Update `online_until` and `ping_interval` for the given `node_id`
        query = "UPDATE node SET online_until = ?, ping_interval = ? WHERE node_id = ?;"
        try:
            self.query(query, (time.time() + ping_interval, ping_interval, node_id))
            return True
        except sqlite3.IntegrityError:
            log(ERROR, "`node_id` does not exist.")
            return False


def dict_factory(
    cursor: sqlite3.Cursor,
    row: sqlite3.Row,
) -> Dict[str, Any]:
    """Turn SQLite results into dicts.

    Less efficent for retrival of large amounts of data but easier to use.
    """
    fields = [column[0] for column in cursor.description]
    return dict(zip(fields, row))


def task_ins_to_dict(task_msg: TaskIns) -> Dict[str, Any]:
    """Transform TaskIns to dict."""
    result = {
        "task_id": task_msg.task_id,
        "group_id": task_msg.group_id,
        "run_id": task_msg.run_id,
        "producer_anonymous": task_msg.task.producer.anonymous,
        "producer_node_id": task_msg.task.producer.node_id,
        "consumer_anonymous": task_msg.task.consumer.anonymous,
        "consumer_node_id": task_msg.task.consumer.node_id,
        "created_at": task_msg.task.created_at,
        "delivered_at": task_msg.task.delivered_at,
        "pushed_at": task_msg.task.pushed_at,
        "ttl": task_msg.task.ttl,
        "ancestry": ",".join(task_msg.task.ancestry),
        "task_type": task_msg.task.task_type,
        "recordset": task_msg.task.recordset.SerializeToString(),
    }
    return result


def task_res_to_dict(task_msg: TaskRes) -> Dict[str, Any]:
    """Transform TaskRes to dict."""
    result = {
        "task_id": task_msg.task_id,
        "group_id": task_msg.group_id,
        "run_id": task_msg.run_id,
        "producer_anonymous": task_msg.task.producer.anonymous,
        "producer_node_id": task_msg.task.producer.node_id,
        "consumer_anonymous": task_msg.task.consumer.anonymous,
        "consumer_node_id": task_msg.task.consumer.node_id,
        "created_at": task_msg.task.created_at,
        "delivered_at": task_msg.task.delivered_at,
        "pushed_at": task_msg.task.pushed_at,
        "ttl": task_msg.task.ttl,
        "ancestry": ",".join(task_msg.task.ancestry),
        "task_type": task_msg.task.task_type,
        "recordset": task_msg.task.recordset.SerializeToString(),
    }
    return result


def dict_to_task_ins(task_dict: Dict[str, Any]) -> TaskIns:
    """Turn task_dict into protobuf message."""
    recordset = RecordSet()
    recordset.ParseFromString(task_dict["recordset"])

    result = TaskIns(
        task_id=task_dict["task_id"],
        group_id=task_dict["group_id"],
        run_id=task_dict["run_id"],
        task=Task(
            producer=Node(
                node_id=task_dict["producer_node_id"],
                anonymous=task_dict["producer_anonymous"],
            ),
            consumer=Node(
                node_id=task_dict["consumer_node_id"],
                anonymous=task_dict["consumer_anonymous"],
            ),
            created_at=task_dict["created_at"],
            delivered_at=task_dict["delivered_at"],
            pushed_at=task_dict["pushed_at"],
            ttl=task_dict["ttl"],
            ancestry=task_dict["ancestry"].split(","),
            task_type=task_dict["task_type"],
            recordset=recordset,
        ),
    )
    return result


def dict_to_task_res(task_dict: Dict[str, Any]) -> TaskRes:
    """Turn task_dict into protobuf message."""
    recordset = RecordSet()
    recordset.ParseFromString(task_dict["recordset"])

    result = TaskRes(
        task_id=task_dict["task_id"],
        group_id=task_dict["group_id"],
        run_id=task_dict["run_id"],
        task=Task(
            producer=Node(
                node_id=task_dict["producer_node_id"],
                anonymous=task_dict["producer_anonymous"],
            ),
            consumer=Node(
                node_id=task_dict["consumer_node_id"],
                anonymous=task_dict["consumer_anonymous"],
            ),
            created_at=task_dict["created_at"],
            delivered_at=task_dict["delivered_at"],
            pushed_at=task_dict["pushed_at"],
            ttl=task_dict["ttl"],
            ancestry=task_dict["ancestry"].split(","),
            task_type=task_dict["task_type"],
            recordset=recordset,
        ),
    )
    return result<|MERGE_RESOLUTION|>--- conflicted
+++ resolved
@@ -600,7 +600,6 @@
         log(ERROR, "Unexpected run creation failure.")
         return 0
 
-<<<<<<< HEAD
     def store_server_public_private_key(
         self, public_key: bytes, private_key: bytes
     ) -> None:
@@ -653,7 +652,6 @@
 
     def delete_node_id_client_public_key_pair(self, client_public_key: bytes) -> None:
         """Remove `node_id` and `client_public_keys` pairs."""
-=======
     def get_run(self, run_id: int) -> Tuple[int, str, str]:
         """Retrieve information about the run with the specified `run_id`."""
         query = "SELECT * FROM run WHERE run_id = ?;"
@@ -663,7 +661,6 @@
         except sqlite3.IntegrityError:
             log(ERROR, "`run_id` does not exist.")
             return 0, "", ""
->>>>>>> e2a15db9
 
     def acknowledge_ping(self, node_id: int, ping_interval: float) -> bool:
         """Acknowledge a ping received from a node, serving as a heartbeat."""

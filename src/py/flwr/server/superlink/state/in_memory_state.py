--- conflicted
+++ resolved
@@ -29,10 +29,7 @@
 
 from .utils import make_node_unavailable_taskres
 
-<<<<<<< HEAD
-=======
-
->>>>>>> 28afce57
+
 class InMemoryState(State):  # pylint: disable=R0902
     """In-memory State implementation."""
 
@@ -281,9 +278,6 @@
 
     def get_client_public_keys(self) -> Set[bytes]:
         """Retrieve all currently stored `client_public_keys` as a set."""
-<<<<<<< HEAD
-        return self.client_public_keys
-=======
         return self.client_public_keys
 
     def acknowledge_ping(self, node_id: int, ping_interval: float) -> bool:
@@ -292,5 +286,4 @@
             if node_id in self.node_ids:
                 self.node_ids[node_id] = (time.time() + ping_interval, ping_interval)
                 return True
-        return False
->>>>>>> 28afce57
+        return False
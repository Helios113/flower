--- conflicted
+++ resolved
@@ -20,12 +20,6 @@
 from logging import DEBUG
 from pathlib import Path
 from queue import Queue
-<<<<<<< HEAD
-from typing import Callable, Iterator, Optional, Tuple, Union
-
-from flwr.common import GRPC_MAX_MESSAGE_LENGTH
-from flwr.common.constant import TRANSPORT_TIMEOUT_DEFAULT
-=======
 from typing import Callable, Iterator, Optional, Tuple, Union, cast
 
 from cryptography.hazmat.primitives.asymmetric import ec
@@ -40,8 +34,11 @@
 )
 from flwr.common import recordset_compat as compat
 from flwr.common import serde
-from flwr.common.constant import MessageType, MessageTypeLegacy
->>>>>>> b2447a2c
+from flwr.common.constant import (
+    TRANSPORT_TIMEOUT_DEFAULT,
+    MessageType,
+    MessageTypeLegacy,
+)
 from flwr.common.grpc import create_channel
 from flwr.common.logger import log
 from flwr.common.retry_invoker import RetryInvoker
@@ -71,13 +68,10 @@
     retry_invoker: RetryInvoker,  # pylint: disable=unused-argument
     max_message_length: int = GRPC_MAX_MESSAGE_LENGTH,
     root_certificates: Optional[Union[bytes, str]] = None,
-<<<<<<< HEAD
     timeout: int = TRANSPORT_TIMEOUT_DEFAULT,  # pylint: disable=unused-argument
-=======
     authentication_keys: Optional[  # pylint: disable=unused-argument
         Tuple[ec.EllipticCurvePrivateKey, ec.EllipticCurvePublicKey]
     ] = None,
->>>>>>> b2447a2c
 ) -> Iterator[
     Tuple[
         Callable[[], Optional[Message]],

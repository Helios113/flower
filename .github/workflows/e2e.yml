name: E2E

on:
  push:
    branches:
      - main
  pull_request:
    branches:
      - main

env:
  FLWR_TELEMETRY_ENABLED: 0

jobs:
  frameworks:
    runs-on: ubuntu-22.04
    timeout-minutes: 15
    # Using approach described here:
    # https://docs.github.com/en/actions/using-jobs/using-a-matrix-for-your-jobs
    strategy:
      matrix:
        include:
          - directory: bare

          - directory: jax

          - directory: pytorch
            dataset: |
              from torchvision.datasets import CIFAR10
              CIFAR10('./data', download=True)

          - directory: tensorflow
            dataset: |
              import tensorflow as tf
              tf.keras.datasets.cifar10.load_data()
              
          - directory: tabnet
            dataset: |
              import tensorflow_datasets as tfds
              tfds.load(name='iris', split=tfds.Split.TRAIN)

          - directory: opacus
            dataset: |
              from torchvision.datasets import CIFAR10
              CIFAR10('./data', download=True)
              
          - directory: pytorch-lightning
            dataset: |
              from torchvision.datasets import MNIST
              MNIST('./data', download=True)

          - directory: mxnet
            dataset: |
              import mxnet as mx
              mx.test_utils.get_mnist()

          - directory: scikit-learn
            dataset: |
              import openml
              openml.datasets.get_dataset(554)

          - directory: fastai
            dataset: |
              from fastai.vision.all import untar_data, URLs
              untar_data(URLs.MNIST) 

          - directory: pandas
            dataset: |
              from pathlib import Path
              from sklearn.datasets import load_iris
              Path('data').mkdir(exist_ok=True)
              load_iris(as_frame=True)['data'].to_csv('./data/client.csv')

    name: Framework / ${{matrix.directory}}

    defaults:
      run:
        working-directory: e2e/${{ matrix.directory }}

    steps:
      - uses: actions/checkout@v3
      - name: Bootstrap
        uses: ./.github/actions/bootstrap
        with:
          python-version: 3.8
      - name: Install dependencies
        run: python -m poetry install
      - name: Download dataset
        if: ${{ matrix.dataset }}
        run: python -c "${{ matrix.dataset }}"
      - name: Run edge client test
<<<<<<< HEAD
        run: ./../test_server.sh
      - name: Run virtual client test 
        run: python simulation.py
      - name: Run driver test using gRPC bidi and in-memory state
        run: ./../test_flower_server.sh bidi mem
      - name: Run driver test using gRPC bidi and SQLite database
        run: ./../test_flower_server.sh bidi db
      - name: Run driver test using gRPC rere and in-memory state
        run: ./../test_flower_server.sh rere mem
=======
        run: ./../test.sh "${{ matrix.directory }}"
      - name: Run virtual client test
        run: python simulation.py
      - name: Run driver test
        run: ./../test_driver.sh
>>>>>>> 6179c449

  strategies:
    runs-on: ubuntu-22.04
    timeout-minutes: 10
    strategy:
      matrix:
        strat: ["FedMedian", "FedTrimmedAvg", "QFedAvg", "FaultTolerantFedAvg", "FedAvgM", "FedAdam", "FedAdagrad", "FedYogi"]

    name: Strategy / ${{ matrix.strat }}

    defaults:
      run:
        working-directory: e2e/strategies

    steps:
      - uses: actions/checkout@v3
      - name: Bootstrap
        uses: ./.github/actions/bootstrap
      - name: Install dependencies
        run: |
          python -m poetry install
      - name: Cache Datasets
        uses: actions/cache@v2
        with:
          path: "~/.keras"
          key: keras-datasets
      - name: Download Datasets
        run: |
          python -c "import tensorflow as tf; tf.keras.datasets.mnist.load_data()"
      - name: Test strategies
        run: |
          python test.py "${{ matrix.strat }}"
          <|MERGE_RESOLUTION|>--- conflicted
+++ resolved
@@ -89,8 +89,7 @@
         if: ${{ matrix.dataset }}
         run: python -c "${{ matrix.dataset }}"
       - name: Run edge client test
-<<<<<<< HEAD
-        run: ./../test_server.sh
+        run: ./../test_server.sh "${{ matrix.directory }}"
       - name: Run virtual client test 
         run: python simulation.py
       - name: Run driver test using gRPC bidi and in-memory state
@@ -99,13 +98,6 @@
         run: ./../test_flower_server.sh bidi db
       - name: Run driver test using gRPC rere and in-memory state
         run: ./../test_flower_server.sh rere mem
-=======
-        run: ./../test.sh "${{ matrix.directory }}"
-      - name: Run virtual client test
-        run: python simulation.py
-      - name: Run driver test
-        run: ./../test_driver.sh
->>>>>>> 6179c449
 
   strategies:
     runs-on: ubuntu-22.04
